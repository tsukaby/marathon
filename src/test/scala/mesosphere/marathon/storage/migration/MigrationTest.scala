--- conflicted
+++ resolved
@@ -63,10 +63,7 @@
 
       mockedStore.storageVersion() returns Future.successful(None)
       mockedStore.setStorageVersion(any) returns Future.successful(Done)
-<<<<<<< HEAD
-=======
-
->>>>>>> 18bced82
+
       migrate.migrate()
 
       verify(mockedStore).storageVersion()
