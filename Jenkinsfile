#!/usr/bin/env groovy

/**
 * Execute block and set GitHub commit status to success or failure if block
 * throws an exception.
 *
 * @param label The context for the commit status.
 * @param block The block to execute.
 */
def withCommitStatus(label, block) {
  try {
    // Execute steps in stage
    block()

    currentBuild.result = 'SUCCESS'
  } catch(error) {
    currentBuild.result = 'FAILURE'
    throw error
  } finally {

    // Mark commit with final status
    step([ $class: 'GitHubCommitStatusSetter'
         , contextSource: [$class: 'ManuallyEnteredCommitContextSource', context: "Velocity " + label]
         ])
  }
}

/**
 * Wrap block with a stage and a GitHub commit status setter.
 *
 * @param label The label for the stage and commit status context.
 * @param block The block to execute in stage.
 */
def stageWithCommitStatus(label, block) {
  stage(label) { withCommitStatus(label, block) }
}

node('JenkinsMarathonCI-Debian8') {
    try {
        stage("Checkout Repo") {
            checkout scm
            gitCommit = sh(returnStdout: true, script: 'git rev-parse HEAD').trim()
            shortCommit = gitCommit.take(8)
            currentBuild.displayName = "#${env.BUILD_NUMBER}: ${shortCommit}"
        }
        stage("Provision Jenkins Node") {
            sh "sudo apt-get -y clean"
            sh "sudo apt-get install -y --force-yes --no-install-recommends curl"
            sh """if grep -q MesosDebian \$WORKSPACE/project/Dependencies.scala; then
        MESOS_VERSION=\$(sed -n 's/^.*MesosDebian = "\\(.*\\)"/\\1/p' <\$WORKSPACE/project/Dependencies.scala)
      else
        MESOS_VERSION=\$(sed -n 's/^.*mesos=\\(.*\\)&&.*/\\1/p' <\$WORKSPACE/Dockerfile)
      fi
      sudo apt-get install -y --force-yes --no-install-recommends mesos=\$MESOS_VERSION
      """
        }
        stageWithCommitStatus("1. Compile") {
          try {
            withEnv(['RUN_DOCKER_INTEGRATION_TESTS=true', 'RUN_MESOS_INTEGRATION_TESTS=true']) {
              sh "sudo -E sbt -Dsbt.log.format=false clean compile scapegoat doc"
            }
          } finally {
            archiveArtifacts artifacts: 'target/**/scapegoat-report/scapegoat.html', allowEmptyArchive: true
          }
        }
        stageWithCommitStatus("2. Test") {
          try {
              timeout(time: 20, unit: 'MINUTES') {
                withEnv(['RUN_DOCKER_INTEGRATION_TESTS=true', 'RUN_MESOS_INTEGRATION_TESTS=true']) {
                   sh "sudo -E sbt -Dsbt.log.format=false coverage test coverageReport"
                }
              }
          } finally {
            junit allowEmptyResults: true, testResults: 'target/test-reports/**/*.xml'
            archiveArtifacts artifacts: 'target/**/coverage-report/cobertura.xml, target/**/scoverage-report/**', allowEmptyArchive: true
          }
        }
        stageWithCommitStatus("3. Test Integration") {
          try {
              timeout(time: 20, unit: 'MINUTES') {
                withEnv(['RUN_DOCKER_INTEGRATION_TESTS=true', 'RUN_MESOS_INTEGRATION_TESTS=true']) {
                   sh "sudo -E sbt -Dsbt.log.format=false coverage integration:test mesos-simulation/integration:test coverageReport"
                }
            }
          } finally {
            junit allowEmptyResults: true, testResults: 'target/test-reports/integration/**/*.xml'
          }
        }
        stage("4. Assemble Binaries") {
            sh "sudo -E sbt assembly"
<<<<<<< HEAD
            sh "sudo bin/build-distribution"
=======
        }
        stage("5. Build Docker Image") {
            // target is in .dockerignore so we just copy the jar before.
            sh "cp target/*/marathon-assembly-*.jar ."
            mesosVersion = sh(returnStdout: true, script: "sed -n 's/^.*MesosDebian = \"\\(.*\\)\"/\\1/p' <./project/Dependencies.scala").trim()
            sh """sudo docker build \
                    -t mesosphere/marathon:${gitCommit} \
                    --build-arg MESOS_VERSION=${mesosVersion} \
                    \$(pwd)
               """
        }
        stage("6. Archive Binaries") {
>>>>>>> fa0390fd
            archiveArtifacts artifacts: 'target/**/classes/**', allowEmptyArchive: true
            archiveArtifacts artifacts: 'target/marathon-runnable.jar', allowEmptyArchive: true
        }
    } catch (Exception err) {
        currentBuild.result = 'FAILURE'
    } finally {
        step([ $class: 'GitHubCommitStatusSetter'
             , errorHandlers: [[$class: 'ShallowAnyErrorHandler']]
             , contextSource: [$class: 'ManuallyEnteredCommitContextSource', context: "Velocity All"]
             ])
    }
}<|MERGE_RESOLUTION|>--- conflicted
+++ resolved
@@ -86,11 +86,9 @@
             junit allowEmptyResults: true, testResults: 'target/test-reports/integration/**/*.xml'
           }
         }
-        stage("4. Assemble Binaries") {
+        stage("4. Assemble Runnable Binaries") {
             sh "sudo -E sbt assembly"
-<<<<<<< HEAD
             sh "sudo bin/build-distribution"
-=======
         }
         stage("5. Build Docker Image") {
             // target is in .dockerignore so we just copy the jar before.
@@ -103,7 +101,6 @@
                """
         }
         stage("6. Archive Binaries") {
->>>>>>> fa0390fd
             archiveArtifacts artifacts: 'target/**/classes/**', allowEmptyArchive: true
             archiveArtifacts artifacts: 'target/marathon-runnable.jar', allowEmptyArchive: true
         }
